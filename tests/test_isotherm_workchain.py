--- conflicted
+++ resolved
@@ -27,12 +27,8 @@
     builder.zeopp.code = zeopp_code
     builder.zeopp.metadata.options = {'max_wallclock_seconds': 60}
 
-<<<<<<< HEAD
-    options = {
-=======
     builder.raspa_base.raspa.code = raspa_code
     builder.raspa_base.raspa.metadata.options = {
->>>>>>> e3515691
         'resources': {
             'num_machines': 1,
             'tot_num_mpiprocs': 1,
