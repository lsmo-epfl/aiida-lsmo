{
    "name": "aiida-lsmo",
<<<<<<< HEAD
    "author": "Aliaksandr Yakutovich, Daniele Ongari",
=======
    "version": "1.0.0a1",
    "author": "Aliaksandr Yakutovich, Daniele Ongari, Leopold Talirz",
>>>>>>> 795d69ec
    "author_email": "aliaksandr.yakutovich@epfl.ch",
    "description": "AiiDA workflows for the LSMO laboratory at EPFL",
    "url": "https://github.com/yakutovicha/aiida-lsmo-workflows",
    "license": "MIT License",
    "classifiers": [
        "Programming Language :: Python :: 3.6",
        "Programming Language :: Python :: 3.7"
    ],
    "version": "1.0.0a1",
    "setup_requires": ["reentry"],
    "reentry_register": true,
    "install_requires": [
        "aiida-core >= 1.0.0",
        "aiida-cp2k >= 1.0.0b4",
        "aiida-ddec >= 1.0.0a1",
<<<<<<< HEAD
        "aiida-zeopp",
        "aiida-raspa >= 1.0.0a1",
=======
        "aiida-zeopp >= 1.0.3",
        "aiida-raspa >= 1.0.0a2",
>>>>>>> 795d69ec
        "calc-pe >= 1.0.1"
    ],
    "entry_points": {
        "aiida.calculations": [
          "lsmo.ff_builder = aiida_lsmo.calcfunctions:ff_builder",
          "lsmo.calc_ch4_working_cap = aiida_lsmo.calcfunctions:calc_ch4_working_cap"
        ],
        "aiida.workflows": [
            "lsmo.isotherm = aiida_lsmo.workchains:IsothermWorkChain",
            "lsmo.isotherm_multi_temp = aiida_lsmo.workchains:IsothermMultiTempWorkChain",
            "lsmo.isotherm_calc_pe = aiida_lsmo.workchains:IsothermCalcPEWorkChain",
            "lsmo.zeoppmultistageddec = aiida_lsmo.workchains:ZeoppMultistageDdecWorkChain",
            "lsmo.multistageddec = aiida_lsmo.workchains:MultistageDdecWorkChain"
        ]
    },
    "data_files": [
        [".", ["setup.json"]]
    ],
    "extras_require": {
        "testing": [
            "pytest==4.4.1"
        ],
        "pre-commit": [
                "pre-commit==1.17.0",
                "yapf==0.28.0",
                "prospector==1.1.7",
                "pylint==2.3.1"
        ],
        "docs": [
            "sphinx",
            "sphinxcontrib-contentui",
            "sphinxcontrib-details-directive; python_version>='3.0'",
            "sphinx-rtd-theme"
        ]
    }
}<|MERGE_RESOLUTION|>--- conflicted
+++ resolved
@@ -1,11 +1,7 @@
 {
     "name": "aiida-lsmo",
-<<<<<<< HEAD
-    "author": "Aliaksandr Yakutovich, Daniele Ongari",
-=======
     "version": "1.0.0a1",
     "author": "Aliaksandr Yakutovich, Daniele Ongari, Leopold Talirz",
->>>>>>> 795d69ec
     "author_email": "aliaksandr.yakutovich@epfl.ch",
     "description": "AiiDA workflows for the LSMO laboratory at EPFL",
     "url": "https://github.com/yakutovicha/aiida-lsmo-workflows",
@@ -14,20 +10,14 @@
         "Programming Language :: Python :: 3.6",
         "Programming Language :: Python :: 3.7"
     ],
-    "version": "1.0.0a1",
     "setup_requires": ["reentry"],
     "reentry_register": true,
     "install_requires": [
         "aiida-core >= 1.0.0",
         "aiida-cp2k >= 1.0.0b4",
         "aiida-ddec >= 1.0.0a1",
-<<<<<<< HEAD
-        "aiida-zeopp",
-        "aiida-raspa >= 1.0.0a1",
-=======
         "aiida-zeopp >= 1.0.3",
         "aiida-raspa >= 1.0.0a2",
->>>>>>> 795d69ec
         "calc-pe >= 1.0.1"
     ],
     "entry_points": {
