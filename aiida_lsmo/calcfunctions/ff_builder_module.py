--- conflicted
+++ resolved
@@ -43,15 +43,11 @@
     # TODO: this needs to be sorted for python versions where dictionaries are not sorted! #pylint: disable=fixme
     # If separate_interactions==True, prints only "none" interactions for the molecules
     for atom_type, ff_pot in ff_data['framework'][params['ff_framework']]['atom_types'].items():
-<<<<<<< HEAD
-        force_field_lines.append(' '.join([str(x) for x in [atom_type] + ff_pot]))
-=======
         try:  #correct if the atom_type has charges (e.g., zeolites)
             ff_pot = ff_pot['force_field']
         except TypeError:
             pass
-        force_field_lines.append(" ".join([str(x) for x in [atom_type] + ff_pot]))
->>>>>>> f38d61ed
+        force_field_lines.append(' '.join([str(x) for x in [atom_type] + ff_pot]))
     for molecule, ff_name in params['ff_molecules'].items():
         for atom_type, val in ff_data[molecule][ff_name]['atom_types'].items():
             if 'force_field_mix' in val:
@@ -140,7 +136,7 @@
     for atom_type, val in ff_data['framework'][params['ff_framework']]['atom_types'].items():
         try:
             type_settings = val['pseudo_atom']
-            pseudo_atoms_lines.append(" ".join([str(x) for x in [atom_type] + type_settings]))
+            pseudo_atoms_lines.append(' '.join([str(x) for x in [atom_type] + type_settings]))
         except TypeError:
             pass
 
