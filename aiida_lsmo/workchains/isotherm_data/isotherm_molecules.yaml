--- conflicted
+++ resolved
@@ -119,16 +119,16 @@
   forcefield: TraPPE
   molsatdens: 11.0
   proberad: 1.83
-<<<<<<< HEAD
-  singlebead: False
-  charged: False
+  singlebead: false
+  charged: false
+
 meoh:
   name: MeOH
   forcefield: TraPPE
   molsatdens: 24.7 # exp liq
   proberad: 1.875 # sigma CH3/2
-  singlebead: False
-  charged: True
+  singlebead: false
+  charged: true
   rosenbluth: 1.00984 # @300K, for testing purpose
 
 etoh:
@@ -136,11 +136,7 @@
   forcefield: TraPPE
   molsatdens: 17.13 # exp liq
   proberad: 1.975 # sigma CH2/2
-  singlebead: False
-  charged: True
+  singlebead: false
+  charged: true
   rosenbluth: 0.363384 # @300K, for testing purpose
-  pressure_zero: 0.217 #@300K exp (bar)
-=======
-  singlebead: false
-  charged: false
->>>>>>> 7b2744fa
+  pressure_zero: 0.217 #@300K exp (bar)